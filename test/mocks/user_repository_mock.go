package mocks

import (
	"github.com/blog-platform/domain"
	"github.com/stretchr/testify/mock"
)

type MockUserRepository struct {
	mock.Mock
}

func (m *MockUserRepository) Register(user *domain.User) (domain.User, error) {
	args := m.Called(user)
	if args.Get(0) == nil {
		return domain.User{}, args.Error(1)
	}
	return args.Get(0).(domain.User), args.Error(1)
}

func (m *MockUserRepository) FetchByUsername(username string) (domain.User, error) {
	args := m.Called(username)
	if args.Get(0) == nil {
		return domain.User{}, args.Error(1)
	}
	return args.Get(0).(domain.User), args.Error(1)
}

func (m *MockUserRepository) FetchByEmail(email string) (domain.User, error) {
	args := m.Called(email)
	if args.Get(0) == nil {
		return domain.User{}, args.Error(1)
	}
	return args.Get(0).(domain.User), args.Error(1)
}

func (m *MockUserRepository) ActivateAccount(idStr string) error {
	args := m.Called(idStr)
	return args.Error(0)
}

func (m *MockUserRepository) Fetch(idStr string) (domain.User, error) {
	args := m.Called(idStr)
	if args.Get(0) == nil {
		return domain.User{}, args.Error(1)
	}
	return args.Get(0).(domain.User), args.Error(1)
}

<<<<<<< HEAD
func (m *MockUserRepository) Promote(idStr string) error {
	args := m.Called(idStr)
	return args.Error(0)
}

func (m *MockUserRepository) Demote(idStr string) error {
	args := m.Called(idStr)
	return args.Error(0)
=======
func (m *MockUserRepository) GetUserProfile(userID int64) (*domain.User, error) {
	args := m.Called(userID)
	user, _ := args.Get(0).(*domain.User)
	return user, args.Error(1)
>>>>>>> aead72bf
}<|MERGE_RESOLUTION|>--- conflicted
+++ resolved
@@ -46,7 +46,12 @@
 	return args.Get(0).(domain.User), args.Error(1)
 }
 
-<<<<<<< HEAD
+func (m *MockUserRepository) GetUserProfile(userID int64) (*domain.User, error) {
+	args := m.Called(userID)
+	user, _ := args.Get(0).(*domain.User)
+	return user, args.Error(1)
+}
+
 func (m *MockUserRepository) Promote(idStr string) error {
 	args := m.Called(idStr)
 	return args.Error(0)
@@ -55,10 +60,4 @@
 func (m *MockUserRepository) Demote(idStr string) error {
 	args := m.Called(idStr)
 	return args.Error(0)
-=======
-func (m *MockUserRepository) GetUserProfile(userID int64) (*domain.User, error) {
-	args := m.Called(userID)
-	user, _ := args.Get(0).(*domain.User)
-	return user, args.Error(1)
->>>>>>> aead72bf
 }