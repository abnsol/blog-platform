package usecases

import (
	"errors"
	"fmt"
	"net/mail"
	"os"
	"strconv"
	"unicode"

	"github.com/blog-platform/domain"
)

type UserUsecase struct {
	userRepo        domain.IUserRepository
	emailService    domain.IEmailInfrastructure
	passwordService domain.IPasswordInfrastructure
	jwtService      domain.IJWTInfrastructure
	tokenRepo       domain.ITokenRepository
}

func NewUserUsecase(ur domain.IUserRepository, es domain.IEmailInfrastructure, ps domain.IPasswordInfrastructure, js domain.IJWTInfrastructure, tr domain.ITokenRepository) *UserUsecase {
	return &UserUsecase{
		userRepo:        ur,
		emailService:    es,
		passwordService: ps,
		jwtService:      js,
		tokenRepo:       tr,
	}
}

func (uu *UserUsecase) Register(user *domain.User) (domain.User, error) {
	if user.Username == "" || user.Email == "" || user.Password == "" {
		return domain.User{}, errors.New("missing required fields")
	}

	_, err := mail.ParseAddress(user.Email)
	if err != nil {
		return domain.User{}, errors.New("invalid email format")
	}

	if !uu.validatePassword(user.Password) {
		return domain.User{}, errors.New("password must be consisted of at least one uppercase character, one lowercase character, one punctuation character, one number and be at least of length 8")
	}

	_, err = uu.userRepo.FetchByUsername(user.Username)
	if err == nil {
		return domain.User{}, errors.New("this username is already in use")
	}

	_, err = uu.userRepo.FetchByEmail(user.Email)
	if err == nil {
		return domain.User{}, errors.New("this email is already in use")
	}

	user.Status = "inactive"
	user.Password, err = uu.passwordService.HashPassword(user.Password)
	if err != nil {
		return domain.User{}, errors.New(err.Error())
	}

	registeredUser, err := uu.userRepo.Register(user)
	if err != nil {
		return domain.User{}, errors.New("unable to register user")
	}

	emailContent := fmt.Sprintf("%v://%v:%v/user/%v/activate", os.Getenv("PROTOCOL"), os.Getenv("DOMAIN"), os.Getenv("PORT"), registeredUser.ID)
	err = uu.emailService.SendEmail([]string{registeredUser.Email}, "Activate Account", emailContent)
	if err != nil {
		return domain.User{}, errors.New("unable to send activation link")
	}

	return registeredUser, nil
}

func (uu *UserUsecase) Login(identifier string, password string) (string, string, error) {
	user, err := uu.userRepo.FetchByUsername(identifier)
	if err != nil {
		_, err := mail.ParseAddress(identifier)
		if err != nil {
			return "", "", errors.New("invalid email format")
		}

		user, err = uu.userRepo.FetchByEmail(identifier)
		if err != nil {
			return "", "", errors.New("invalid identifier")
		}
	}

	if !uu.validatePassword(password) {
		return "", "", errors.New("invalid password format")
	}
	err = uu.passwordService.ComparePassword([]byte(user.Password), []byte(password))
	if err != nil {
		return "", "", errors.New("invalid credentials")
	}

	accessToken, err := uu.jwtService.GenerateAccessToken(strconv.FormatInt(user.ID, 10), user.Role)
	if err != nil {
		return "", "", errors.New(err.Error())
	}

	refreshToken, err := uu.jwtService.GenerateRefreshToken(strconv.FormatInt(user.ID, 10), user.Role)
	if err != nil {
		return "", "", errors.New(err.Error())
	}

	accessTokenObj := domain.Token{
		Type:    "access",
		Content: accessToken,
		Status:  "active",
		UserID:  user.ID,
	}
	refreshTokenObj := domain.Token{
		Type:    "refresh",
		Content: refreshToken,
		Status:  "active",
		UserID:  user.ID,
	}

	err = uu.tokenRepo.Save(&accessTokenObj)
	if err != nil {
		return "", "", errors.New(err.Error())
	}

	err = uu.tokenRepo.Save(&refreshTokenObj)
	if err != nil {
		return "", "", errors.New(err.Error())
	}

	return accessToken, refreshToken, nil
}

func (uu *UserUsecase) validatePassword(password string) bool {
	var (
		hasMinLen  = false
		hasUpper   = false
		hasLower   = false
		hasNumber  = false
		hasSpecial = false
	)

	if len(password) >= 8 {
		hasMinLen = true
	}

	for _, c := range password {
		switch {
		case unicode.IsUpper(c):
			hasUpper = true
		case unicode.IsLower(c):
			hasLower = true
		case unicode.IsNumber(c):
			hasNumber = true
		case unicode.IsPunct(c) || unicode.IsSymbol(c):
			hasSpecial = true
		}
	}

	return hasMinLen && hasUpper && hasLower && hasNumber && hasSpecial
}

func (uu *UserUsecase) ActivateAccount(id string) error {
	_, err := uu.userRepo.Fetch(id)
	if err != nil {
		return err
	}

	err = uu.userRepo.ActivateAccount(id)
	if err != nil {
		return err
	}

	return nil
}

<<<<<<< HEAD
func (uu *UserUsecase) Promote(id string) error {
	_, err := uu.userRepo.Fetch(id)
	if err != nil {
		return errors.New("user not found")
	}

	return uu.userRepo.Promote(id)
}

func (uu *UserUsecase) Demote(id string) error {
	_, err := uu.userRepo.Fetch(id)
	if err != nil {
		return errors.New("user not found")
	}

	return uu.userRepo.Demote(id)
=======
func (uu UserUsecase) GetUserProfile(userID int64) (*domain.User, error) {
	user, err := uu.userRepo.GetUserProfile(userID)
	if err != nil {
		return nil, err
	}
	return user, nil
>>>>>>> aead72bf
}<|MERGE_RESOLUTION|>--- conflicted
+++ resolved
@@ -174,7 +174,14 @@
 	return nil
 }
 
-<<<<<<< HEAD
+func (uu UserUsecase) GetUserProfile(userID int64) (*domain.User, error) {
+	user, err := uu.userRepo.GetUserProfile(userID)
+	if err != nil {
+		return nil, err
+	}
+	return user, nil
+}
+
 func (uu *UserUsecase) Promote(id string) error {
 	_, err := uu.userRepo.Fetch(id)
 	if err != nil {
@@ -191,12 +198,4 @@
 	}
 
 	return uu.userRepo.Demote(id)
-=======
-func (uu UserUsecase) GetUserProfile(userID int64) (*domain.User, error) {
-	user, err := uu.userRepo.GetUserProfile(userID)
-	if err != nil {
-		return nil, err
-	}
-	return user, nil
->>>>>>> aead72bf
 }