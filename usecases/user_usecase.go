--- conflicted
+++ resolved
@@ -212,33 +212,33 @@
 	return user, nil
 }
 
-<<<<<<< HEAD
 func (uu *UserUsecase) Promote(id string) error {
 	_, err := uu.userRepo.Fetch(id)
-=======
+  if err != nil {
+		return errors.New("user not found")
+	}
+  return uu.userRepo.Promote(id)
+}
+
+func (uu *UserUsecase) Demote(id string) error {
+	_, err := uu.userRepo.Fetch(id)
+	if err != nil {
+		return errors.New("user not found")
+	}
+
+	return uu.userRepo.Demote(id)
+}
+
 func (uu UserUsecase) UpdateUserProfile(userID int64, updates map[string]interface{}) error {
 	return uu.userRepo.UpdateUserProfile(userID, updates)
 }
 
 func (uu *UserUsecase) ResetPassword(userID string, oldPassword string, newPassword string) error {
 	user, err := uu.userRepo.Fetch(userID)
->>>>>>> cb2b1311
-	if err != nil {
+  if err != nil {
 		return errors.New("user not found")
 	}
-
-<<<<<<< HEAD
-	return uu.userRepo.Promote(id)
-}
-
-func (uu *UserUsecase) Demote(id string) error {
-	_, err := uu.userRepo.Fetch(id)
-	if err != nil {
-		return errors.New("user not found")
-	}
-
-	return uu.userRepo.Demote(id)
-=======
+  
 	if err := uu.passwordService.ComparePassword([]byte(user.Password), []byte(oldPassword)); err != nil {
 		return errors.New("invalid old password")
 	}
@@ -256,5 +256,4 @@
 		return errors.New("could not update password")
 	}
 	return nil
->>>>>>> cb2b1311
 }