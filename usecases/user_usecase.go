--- conflicted
+++ resolved
@@ -212,10 +212,10 @@
 	return user, nil
 }
 
-<<<<<<< HEAD
 func (uu UserUsecase) UpdateUserProfile(userID int64, updates map[string]interface{}) error {
 	return uu.userRepo.UpdateUserProfile(userID, updates)
-=======
+}
+
 func (uu *UserUsecase) ResetPassword(userID string, oldPassword string, newPassword string) error {
 	user, err := uu.userRepo.Fetch(userID)
 	if err != nil {
@@ -239,5 +239,4 @@
 		return errors.New("could not update password")
 	}
 	return nil
->>>>>>> c1f65b95
 }