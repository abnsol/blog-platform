package usecases

import (
	"context"
	"errors"
	"fmt"

	"github.com/blog-platform/domain"
)

type blogUsecase struct {
	blogRepo domain.IBlogRepository
}

func NewBlogUsecase(repo domain.IBlogRepository) domain.IBlogUsecase {
	return &blogUsecase{
		blogRepo: repo,
	}
}

func (uc blogUsecase) CreateBlog(ctx context.Context, blog *domain.Blog, tags []string) error {
	// prevent empty strings from being added
	if blog.Title == "" || blog.Content == "" {
		return errors.New("title and content cannot be empty")
	}

	err := uc.blogRepo.Create(ctx, blog)

	if err != nil {
		return errors.New("failed to create blog")
	}
	// Ensure blog ID is populated after creation
	if blog.ID == 0 {
		return errors.New("blog ID not set after creation")
	}

	for _, tag := range tags {
		if tag == "" {
			continue // skip empty tags
		}

		tagID, err := uc.blogRepo.FindOrCreateTag(ctx, tag)
		if err != nil {
			return fmt.Errorf("failed to find or create tag '%s': %w", tag, err)
		}

		err = uc.blogRepo.LinkTagToBlog(ctx, int64(blog.ID), tagID)
		if err != nil {
			return fmt.Errorf("failed to link tag '%s' to blog: %w", tag, err)
		}
	}

	return nil
}

<<<<<<< HEAD
func (uc blogUsecase) FetchBlogByID(ctx context.Context, id int64) (*domain.Blog, error) {
	if id <= 0 {
		return nil, errors.New("invalid blog ID")
	}

	blog, err := uc.blogRepo.FetchByID(ctx, id)
	if err != nil {
		return nil, errors.New("failed to fetch blog")
	}

	return blog, nil

=======
func (uc *blogUsecase) FetchAllBlogs(ctx context.Context) ([]*domain.Blog, error) {
	blogs, err := uc.blogRepo.FetchAll(ctx)
	if err != nil {
		return nil, fmt.Errorf("failed to fetch blogs: %w", err)
	}
	return blogs, nil
>>>>>>> 649494ad
}<|MERGE_RESOLUTION|>--- conflicted
+++ resolved
@@ -53,7 +53,6 @@
 	return nil
 }
 
-<<<<<<< HEAD
 func (uc blogUsecase) FetchBlogByID(ctx context.Context, id int64) (*domain.Blog, error) {
 	if id <= 0 {
 		return nil, errors.New("invalid blog ID")
@@ -66,12 +65,11 @@
 
 	return blog, nil
 
-=======
+
 func (uc *blogUsecase) FetchAllBlogs(ctx context.Context) ([]*domain.Blog, error) {
 	blogs, err := uc.blogRepo.FetchAll(ctx)
 	if err != nil {
 		return nil, fmt.Errorf("failed to fetch blogs: %w", err)
 	}
 	return blogs, nil
->>>>>>> 649494ad
 }