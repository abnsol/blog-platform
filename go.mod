module github.com/blog-platform

go 1.24.5

require (
	github.com/DATA-DOG/go-sqlmock v1.5.2
	github.com/gin-gonic/gin v1.10.1
	github.com/golang-jwt/jwt/v5 v5.3.0
	github.com/joho/godotenv v1.5.1
	github.com/stretchr/testify v1.9.0
<<<<<<< HEAD
	golang.org/x/crypto v0.35.0
=======
	golang.org/x/crypto v0.40.0
>>>>>>> 56c964fe
	gorm.io/driver/postgres v1.6.0
	gorm.io/gorm v1.30.1
)

require (
	github.com/bytedance/sonic v1.11.6 // indirect
	github.com/bytedance/sonic/loader v0.1.1 // indirect
	github.com/cloudwego/base64x v0.1.4 // indirect
	github.com/cloudwego/iasm v0.2.0 // indirect
	github.com/davecgh/go-spew v1.1.1 // indirect
	github.com/gabriel-vasile/mimetype v1.4.3 // indirect
	github.com/gin-contrib/sse v0.1.0 // indirect
	github.com/go-playground/locales v0.14.1 // indirect
	github.com/go-playground/universal-translator v0.18.1 // indirect
	github.com/go-playground/validator/v10 v10.20.0 // indirect
	github.com/goccy/go-json v0.10.2 // indirect
	github.com/jackc/pgpassfile v1.0.0 // indirect
	github.com/jackc/pgservicefile v0.0.0-20240606120523-5a60cdf6a761 // indirect
	github.com/jackc/pgx/v5 v5.7.5 // indirect
	github.com/jackc/puddle/v2 v2.2.2 // indirect
	github.com/jinzhu/inflection v1.0.0 // indirect
	github.com/jinzhu/now v1.1.5 // indirect
	github.com/json-iterator/go v1.1.12 // indirect
	github.com/klauspost/cpuid/v2 v2.2.7 // indirect
	github.com/kr/text v0.2.0 // indirect
	github.com/leodido/go-urn v1.4.0 // indirect
	github.com/mattn/go-isatty v0.0.20 // indirect
	github.com/modern-go/concurrent v0.0.0-20180306012644-bacd9c7ef1dd // indirect
	github.com/modern-go/reflect2 v1.0.2 // indirect
	github.com/pelletier/go-toml/v2 v2.2.2 // indirect
	github.com/pmezard/go-difflib v1.0.0 // indirect
	github.com/rogpeppe/go-internal v1.14.1 // indirect
	github.com/stretchr/objx v0.5.2 // indirect
	github.com/twitchyliquid64/golang-asm v0.15.1 // indirect
	github.com/ugorji/go/codec v1.2.12 // indirect
	golang.org/x/arch v0.8.0 // indirect
<<<<<<< HEAD
	golang.org/x/net v0.25.0 // indirect
	golang.org/x/sync v0.16.0 // indirect
	golang.org/x/sys v0.30.0 // indirect
=======
	golang.org/x/net v0.41.0 // indirect
	golang.org/x/sync v0.16.0 // indirect
	golang.org/x/sys v0.34.0 // indirect
>>>>>>> 56c964fe
	golang.org/x/text v0.27.0 // indirect
	google.golang.org/protobuf v1.34.1 // indirect
	gopkg.in/yaml.v3 v3.0.1 // indirect
)<|MERGE_RESOLUTION|>--- conflicted
+++ resolved
@@ -8,11 +8,7 @@
 	github.com/golang-jwt/jwt/v5 v5.3.0
 	github.com/joho/godotenv v1.5.1
 	github.com/stretchr/testify v1.9.0
-<<<<<<< HEAD
-	golang.org/x/crypto v0.35.0
-=======
 	golang.org/x/crypto v0.40.0
->>>>>>> 56c964fe
 	gorm.io/driver/postgres v1.6.0
 	gorm.io/gorm v1.30.1
 )
@@ -49,15 +45,9 @@
 	github.com/twitchyliquid64/golang-asm v0.15.1 // indirect
 	github.com/ugorji/go/codec v1.2.12 // indirect
 	golang.org/x/arch v0.8.0 // indirect
-<<<<<<< HEAD
-	golang.org/x/net v0.25.0 // indirect
-	golang.org/x/sync v0.16.0 // indirect
-	golang.org/x/sys v0.30.0 // indirect
-=======
 	golang.org/x/net v0.41.0 // indirect
 	golang.org/x/sync v0.16.0 // indirect
 	golang.org/x/sys v0.34.0 // indirect
->>>>>>> 56c964fe
 	golang.org/x/text v0.27.0 // indirect
 	google.golang.org/protobuf v1.34.1 // indirect
 	gopkg.in/yaml.v3 v3.0.1 // indirect
