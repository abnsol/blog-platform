module github.com/blog-platform

go 1.24.5

require (
	github.com/DATA-DOG/go-sqlmock v1.5.2
	github.com/golang-jwt/jwt/v5 v5.3.0
	github.com/joho/godotenv v1.5.1
<<<<<<< HEAD
	github.com/stretchr/testify v1.8.1
=======
	github.com/stretchr/testify v1.8.4
	golang.org/x/crypto v0.35.0
>>>>>>> 0ade9552
	gorm.io/driver/postgres v1.6.0
	gorm.io/gorm v1.30.1
)

require (
	github.com/davecgh/go-spew v1.1.1 // indirect
	github.com/jackc/pgpassfile v1.0.0 // indirect
	github.com/jackc/pgservicefile v0.0.0-20240606120523-5a60cdf6a761 // indirect
	github.com/jackc/pgx/v5 v5.6.0 // indirect
	github.com/jackc/puddle/v2 v2.2.2 // indirect
	github.com/jinzhu/inflection v1.0.0 // indirect
	github.com/jinzhu/now v1.1.5 // indirect
	github.com/kr/text v0.2.0 // indirect
	github.com/pmezard/go-difflib v1.0.0 // indirect
	github.com/rogpeppe/go-internal v1.14.1 // indirect
<<<<<<< HEAD
	github.com/stretchr/objx v0.5.0 // indirect
	golang.org/x/crypto v0.31.0 // indirect
=======
>>>>>>> 0ade9552
	golang.org/x/sync v0.16.0 // indirect
	golang.org/x/text v0.27.0 // indirect
	gopkg.in/yaml.v3 v3.0.1 // indirect
)<|MERGE_RESOLUTION|>--- conflicted
+++ resolved
@@ -6,12 +6,8 @@
 	github.com/DATA-DOG/go-sqlmock v1.5.2
 	github.com/golang-jwt/jwt/v5 v5.3.0
 	github.com/joho/godotenv v1.5.1
-<<<<<<< HEAD
-	github.com/stretchr/testify v1.8.1
-=======
 	github.com/stretchr/testify v1.8.4
 	golang.org/x/crypto v0.35.0
->>>>>>> 0ade9552
 	gorm.io/driver/postgres v1.6.0
 	gorm.io/gorm v1.30.1
 )
@@ -27,11 +23,8 @@
 	github.com/kr/text v0.2.0 // indirect
 	github.com/pmezard/go-difflib v1.0.0 // indirect
 	github.com/rogpeppe/go-internal v1.14.1 // indirect
-<<<<<<< HEAD
 	github.com/stretchr/objx v0.5.0 // indirect
 	golang.org/x/crypto v0.31.0 // indirect
-=======
->>>>>>> 0ade9552
 	golang.org/x/sync v0.16.0 // indirect
 	golang.org/x/text v0.27.0 // indirect
 	gopkg.in/yaml.v3 v3.0.1 // indirect
