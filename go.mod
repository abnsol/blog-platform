module github.com/blog-platform

go 1.24.5

require (
	github.com/DATA-DOG/go-sqlmock v1.5.2
<<<<<<< HEAD
	github.com/gin-gonic/gin v1.10.1
	github.com/joho/godotenv v1.5.1
	github.com/stretchr/testify v1.9.0
=======
	github.com/golang-jwt/jwt/v5 v5.3.0
	github.com/joho/godotenv v1.5.1
	github.com/stretchr/testify v1.8.4
	golang.org/x/crypto v0.35.0
>>>>>>> f24c63f5
	gorm.io/driver/postgres v1.6.0
	gorm.io/gorm v1.30.1
)

require (
<<<<<<< HEAD
	github.com/bytedance/sonic v1.11.6 // indirect
	github.com/bytedance/sonic/loader v0.1.1 // indirect
	github.com/cloudwego/base64x v0.1.4 // indirect
	github.com/cloudwego/iasm v0.2.0 // indirect
	github.com/davecgh/go-spew v1.1.1 // indirect
	github.com/gabriel-vasile/mimetype v1.4.3 // indirect
	github.com/gin-contrib/sse v0.1.0 // indirect
	github.com/go-playground/locales v0.14.1 // indirect
	github.com/go-playground/universal-translator v0.18.1 // indirect
	github.com/go-playground/validator/v10 v10.20.0 // indirect
	github.com/goccy/go-json v0.10.2 // indirect
=======
	github.com/davecgh/go-spew v1.1.1 // indirect
>>>>>>> f24c63f5
	github.com/jackc/pgpassfile v1.0.0 // indirect
	github.com/jackc/pgservicefile v0.0.0-20240606120523-5a60cdf6a761 // indirect
	github.com/jackc/pgx/v5 v5.6.0 // indirect
	github.com/jackc/puddle/v2 v2.2.2 // indirect
	github.com/jinzhu/inflection v1.0.0 // indirect
	github.com/jinzhu/now v1.1.5 // indirect
<<<<<<< HEAD
	github.com/json-iterator/go v1.1.12 // indirect
	github.com/klauspost/cpuid/v2 v2.2.7 // indirect
	github.com/kr/text v0.2.0 // indirect
	github.com/leodido/go-urn v1.4.0 // indirect
	github.com/mattn/go-isatty v0.0.20 // indirect
	github.com/modern-go/concurrent v0.0.0-20180306012644-bacd9c7ef1dd // indirect
	github.com/modern-go/reflect2 v1.0.2 // indirect
	github.com/pelletier/go-toml/v2 v2.2.2 // indirect
	github.com/pmezard/go-difflib v1.0.0 // indirect
	github.com/rogpeppe/go-internal v1.14.1 // indirect
	github.com/stretchr/objx v0.5.2 // indirect
	github.com/twitchyliquid64/golang-asm v0.15.1 // indirect
	github.com/ugorji/go/codec v1.2.12 // indirect
	golang.org/x/arch v0.8.0 // indirect
	golang.org/x/crypto v0.31.0 // indirect
	golang.org/x/net v0.25.0 // indirect
=======
	github.com/kr/text v0.2.0 // indirect
	github.com/pmezard/go-difflib v1.0.0 // indirect
	github.com/rogpeppe/go-internal v1.14.1 // indirect
	github.com/stretchr/objx v0.5.0 // indirect
>>>>>>> f24c63f5
	golang.org/x/sync v0.16.0 // indirect
	golang.org/x/sys v0.28.0 // indirect
	golang.org/x/text v0.27.0 // indirect
<<<<<<< HEAD
	google.golang.org/protobuf v1.34.1 // indirect
=======
>>>>>>> f24c63f5
	gopkg.in/yaml.v3 v3.0.1 // indirect
)<|MERGE_RESOLUTION|>--- conflicted
+++ resolved
@@ -4,22 +4,19 @@
 
 require (
 	github.com/DATA-DOG/go-sqlmock v1.5.2
-<<<<<<< HEAD
+	github.com/golang-jwt/jwt/v5 v5.3.0
+	github.com/DATA-DOG/go-sqlmock v1.5.2
 	github.com/gin-gonic/gin v1.10.1
-	github.com/joho/godotenv v1.5.1
-	github.com/stretchr/testify v1.9.0
-=======
-	github.com/golang-jwt/jwt/v5 v5.3.0
 	github.com/joho/godotenv v1.5.1
 	github.com/stretchr/testify v1.8.4
 	golang.org/x/crypto v0.35.0
->>>>>>> f24c63f5
+	github.com/stretchr/testify v1.9.0
 	gorm.io/driver/postgres v1.6.0
 	gorm.io/gorm v1.30.1
 )
 
 require (
-<<<<<<< HEAD
+	github.com/davecgh/go-spew v1.1.1 // indirect
 	github.com/bytedance/sonic v1.11.6 // indirect
 	github.com/bytedance/sonic/loader v0.1.1 // indirect
 	github.com/cloudwego/base64x v0.1.4 // indirect
@@ -31,44 +28,18 @@
 	github.com/go-playground/universal-translator v0.18.1 // indirect
 	github.com/go-playground/validator/v10 v10.20.0 // indirect
 	github.com/goccy/go-json v0.10.2 // indirect
-=======
-	github.com/davecgh/go-spew v1.1.1 // indirect
->>>>>>> f24c63f5
 	github.com/jackc/pgpassfile v1.0.0 // indirect
 	github.com/jackc/pgservicefile v0.0.0-20240606120523-5a60cdf6a761 // indirect
-	github.com/jackc/pgx/v5 v5.6.0 // indirect
+	github.com/jackc/pgx/v5 v5.7.5 // indirect
 	github.com/jackc/puddle/v2 v2.2.2 // indirect
 	github.com/jinzhu/inflection v1.0.0 // indirect
 	github.com/jinzhu/now v1.1.5 // indirect
-<<<<<<< HEAD
-	github.com/json-iterator/go v1.1.12 // indirect
-	github.com/klauspost/cpuid/v2 v2.2.7 // indirect
-	github.com/kr/text v0.2.0 // indirect
-	github.com/leodido/go-urn v1.4.0 // indirect
-	github.com/mattn/go-isatty v0.0.20 // indirect
-	github.com/modern-go/concurrent v0.0.0-20180306012644-bacd9c7ef1dd // indirect
-	github.com/modern-go/reflect2 v1.0.2 // indirect
-	github.com/pelletier/go-toml/v2 v2.2.2 // indirect
-	github.com/pmezard/go-difflib v1.0.0 // indirect
-	github.com/rogpeppe/go-internal v1.14.1 // indirect
-	github.com/stretchr/objx v0.5.2 // indirect
-	github.com/twitchyliquid64/golang-asm v0.15.1 // indirect
-	github.com/ugorji/go/codec v1.2.12 // indirect
-	golang.org/x/arch v0.8.0 // indirect
-	golang.org/x/crypto v0.31.0 // indirect
-	golang.org/x/net v0.25.0 // indirect
-=======
 	github.com/kr/text v0.2.0 // indirect
 	github.com/pmezard/go-difflib v1.0.0 // indirect
 	github.com/rogpeppe/go-internal v1.14.1 // indirect
 	github.com/stretchr/objx v0.5.0 // indirect
->>>>>>> f24c63f5
 	golang.org/x/sync v0.16.0 // indirect
 	golang.org/x/sys v0.28.0 // indirect
 	golang.org/x/text v0.27.0 // indirect
-<<<<<<< HEAD
-	google.golang.org/protobuf v1.34.1 // indirect
-=======
->>>>>>> f24c63f5
 	gopkg.in/yaml.v3 v3.0.1 // indirect
 )