package domain

import (
	"context"
)

type IBlogRepository interface {
	Create(ctx context.Context, blog *Blog) error
	FindOrCreateTag(ctx context.Context, tagName string) (int64, error)
	LinkTagToBlog(ctx context.Context, blogID int64, tagID int64) error
<<<<<<< HEAD

	FetchByID(ctx context.Context, id int64) (*Blog, error)
=======
	FetchAll(ctx context.Context) ([]*Blog, error)
>>>>>>> 649494ad
}

type IBlogUsecase interface {
	CreateBlog(ctx context.Context, blog *Blog, tags []string) error
<<<<<<< HEAD

	FetchBlogByID(ctx context.Context, id int64) (*Blog, error)
=======
	FetchAllBlogs(ctx context.Context) ([]*Blog, error)
>>>>>>> 649494ad
}

type IJWTInfrastructure interface {
	GenerateAccessToken(userID string, userRole string) (string, error)
	GenerateRefreshToken(userID string, userRole string) (string, error)
	ValidateAccessToken(authHeader string) (*TokenClaims, error)
	ValidateRefreshToken(token string) (*TokenClaims, error)
}

type ITokenRepository interface {
	FetchByContent(content string) (Token, error)
	Save(token *Token) error
}

type IPasswordInfrastructure interface {
	HashPassword(password string) (string, error)
	ComparePassword(correctPassword []byte, inputPassword []byte) error
}

type IEmailInfrastructure interface {
	SendEmail(to []string, subject string, body string) error
}

type IUserUsecase interface {
	Register(user *User) (User, error)
	ActivateAccount(id string) error
	Login(identifier string, password string) (string, string, error)
}

type IUserRepository interface {
	Register(user *User) (User, error)
	FetchByUsername(username string) (User, error)
	FetchByEmail(email string) (User, error)
	ActivateAccount(idStr string) error
	Fetch(idStr string) (User, error)
}

type IUserController interface {
	Register(ctx *context.Context)
	ActivateAccount(ctx *context.Context)
	Login(ctx *context.Context)
}<|MERGE_RESOLUTION|>--- conflicted
+++ resolved
@@ -8,22 +8,15 @@
 	Create(ctx context.Context, blog *Blog) error
 	FindOrCreateTag(ctx context.Context, tagName string) (int64, error)
 	LinkTagToBlog(ctx context.Context, blogID int64, tagID int64) error
-<<<<<<< HEAD
+	FetchByID(ctx context.Context, id int64) (*Blog, error)
+	FetchAll(ctx context.Context) ([]*Blog, error)
 
-	FetchByID(ctx context.Context, id int64) (*Blog, error)
-=======
-	FetchAll(ctx context.Context) ([]*Blog, error)
->>>>>>> 649494ad
 }
 
 type IBlogUsecase interface {
 	CreateBlog(ctx context.Context, blog *Blog, tags []string) error
-<<<<<<< HEAD
-
 	FetchBlogByID(ctx context.Context, id int64) (*Blog, error)
-=======
 	FetchAllBlogs(ctx context.Context) ([]*Blog, error)
->>>>>>> 649494ad
 }
 
 type IJWTInfrastructure interface {
