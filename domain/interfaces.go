--- conflicted
+++ resolved
@@ -1,6 +1,5 @@
 package domain
 
-<<<<<<< HEAD
 type IJWTInfrastructure interface {
 	GenerateAccessToken(userID string, userRole string) (string, error)
 	GenerateRefreshToken(userID string, userRole string) (string, error)
@@ -10,9 +9,9 @@
 
 type ITokenRepository interface {
 	FetchByContent(content string) (Token, error)
-=======
+}
+
 type IPasswordInfrastructure interface {
 	HashPassword(password string) (string, error)
 	ComparePassword(correctPassword []byte, inputPassword []byte) error
->>>>>>> 0ade9552
 }