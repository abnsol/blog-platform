package domain

import (
	"context"
)

type IBlogRepository interface {
	Create(ctx context.Context, blog *Blog) error
	FindOrCreateTag(ctx context.Context, tagName string) (int64, error)
	LinkTagToBlog(ctx context.Context, blogID int64, tagID int64) error
	FetchAll(ctx context.Context) ([]*Blog, error)
}

type IBlogUsecase interface {
	CreateBlog(ctx context.Context, blog *Blog, tags []string) error
<<<<<<< HEAD
	FetchAllBlogs(ctx context.Context) ([]*Blog, error)
=======
}

type IJWTInfrastructure interface {
	GenerateAccessToken(userID string, userRole string) (string, error)
	GenerateRefreshToken(userID string, userRole string) (string, error)
	ValidateAccessToken(authHeader string) (*TokenClaims, error)
	ValidateRefreshToken(token string) (*TokenClaims, error)
}

type ITokenRepository interface {
	FetchByContent(content string) (Token, error)
}

type IPasswordInfrastructure interface {
	HashPassword(password string) (string, error)
	ComparePassword(correctPassword []byte, inputPassword []byte) error
>>>>>>> 8a46000b
}<|MERGE_RESOLUTION|>--- conflicted
+++ resolved
@@ -13,9 +13,7 @@
 
 type IBlogUsecase interface {
 	CreateBlog(ctx context.Context, blog *Blog, tags []string) error
-<<<<<<< HEAD
 	FetchAllBlogs(ctx context.Context) ([]*Blog, error)
-=======
 }
 
 type IJWTInfrastructure interface {
@@ -32,5 +30,4 @@
 type IPasswordInfrastructure interface {
 	HashPassword(password string) (string, error)
 	ComparePassword(correctPassword []byte, inputPassword []byte) error
->>>>>>> 8a46000b
 }