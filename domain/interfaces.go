package domain

import (
	"context"
)

type IBlogRepository interface {
	Create(ctx context.Context, blog *Blog) error
	FindOrCreateTag(ctx context.Context, tagName string) (int64, error)
	LinkTagToBlog(ctx context.Context, blogID int64, tagID int64) error
	FetchByID(ctx context.Context, id int64) (*Blog, error)
	FetchAll(ctx context.Context) ([]*Blog, error)
}

type IBlogUsecase interface {
	CreateBlog(ctx context.Context, blog *Blog, tags []string) error
	FetchBlogByID(ctx context.Context, id int64) (*Blog, error)
	FetchAllBlogs(ctx context.Context) ([]*Blog, error)
}

type IJWTInfrastructure interface {
	GenerateAccessToken(userID string, userRole string) (string, error)
	GenerateRefreshToken(userID string, userRole string) (string, error)
	ValidateAccessToken(authHeader string) (*TokenClaims, error)
	ValidateRefreshToken(token string) (*TokenClaims, error)
}

type ITokenRepository interface {
	FetchByContent(content string) (Token, error)
	Save(token *Token) error
}

type IPasswordInfrastructure interface {
	HashPassword(password string) (string, error)
	ComparePassword(correctPassword []byte, inputPassword []byte) error
}

type IEmailInfrastructure interface {
	SendEmail(to []string, subject string, body string) error
}

type IUserUsecase interface {
	Register(user *User) (User, error)
	ActivateAccount(id string) error
	Login(identifier string, password string) (string, string, error)
<<<<<<< HEAD
	Promote(id string) error
	Demote(id string) error
=======
	GetUserProfile(userID int64) (*User, error)
>>>>>>> aead72bf
}

type IUserRepository interface {
	Register(user *User) (User, error)
	FetchByUsername(username string) (User, error)
	FetchByEmail(email string) (User, error)
	ActivateAccount(idStr string) error
	Fetch(idStr string) (User, error)
<<<<<<< HEAD
	Promote(idStr string) error
	Demote(idStr string) error
=======
	GetUserProfile(userID int64) (*User, error)
>>>>>>> aead72bf
}

type IUserController interface {
	Register(ctx *context.Context)
	ActivateAccount(ctx *context.Context)
	Login(ctx *context.Context)
	GetProfile(ctx *context.Context)
}<|MERGE_RESOLUTION|>--- conflicted
+++ resolved
@@ -43,12 +43,9 @@
 	Register(user *User) (User, error)
 	ActivateAccount(id string) error
 	Login(identifier string, password string) (string, string, error)
-<<<<<<< HEAD
+	GetUserProfile(userID int64) (*User, error)
 	Promote(id string) error
 	Demote(id string) error
-=======
-	GetUserProfile(userID int64) (*User, error)
->>>>>>> aead72bf
 }
 
 type IUserRepository interface {
@@ -57,12 +54,9 @@
 	FetchByEmail(email string) (User, error)
 	ActivateAccount(idStr string) error
 	Fetch(idStr string) (User, error)
-<<<<<<< HEAD
+	GetUserProfile(userID int64) (*User, error)
 	Promote(idStr string) error
 	Demote(idStr string) error
-=======
-	GetUserProfile(userID int64) (*User, error)
->>>>>>> aead72bf
 }
 
 type IUserController interface {
