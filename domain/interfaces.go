package domain

import (
	"context"
)

type IBlogRepository interface {
	Create(ctx context.Context, blog *Blog) error
	FindOrCreateTag(ctx context.Context, tagName string) (int64, error)
	LinkTagToBlog(ctx context.Context, blogID int64, tagID int64) error
	FetchByID(ctx context.Context, id int64) (*Blog, error)
	FetchAll(ctx context.Context) ([]*Blog, error)
}

type IBlogUsecase interface {
	CreateBlog(ctx context.Context, blog *Blog, tags []string) error
	FetchBlogByID(ctx context.Context, id int64) (*Blog, error)
	FetchAllBlogs(ctx context.Context) ([]*Blog, error)
}

type IJWTInfrastructure interface {
	GenerateAccessToken(userID string, userRole string) (string, error)
	GenerateRefreshToken(userID string, userRole string) (string, error)
	ValidateAccessToken(authHeader string) (*TokenClaims, error)
	ValidateRefreshToken(token string) (*TokenClaims, error)
}

type ITokenRepository interface {
	FetchByContent(content string) (Token, error)
	Save(token *Token) error
}

type IPasswordInfrastructure interface {
	HashPassword(password string) (string, error)
	ComparePassword(correctPassword []byte, inputPassword []byte) error
}

type IEmailInfrastructure interface {
	SendEmail(to []string, subject string, body string) error
}

type IUserUsecase interface {
	Register(user *User) (User, error)
	ActivateAccount(id string) error
	Login(identifier string, password string) (string, string, error)
	GetUserProfile(userID int64) (*User, error)
<<<<<<< HEAD
	Promote(id string) error
	Demote(id string) error
=======
	UpdateUserProfile(userID int64, updates map[string]interface{}) error
	RefreshToken(authHeader string) (string, string, error)
	ResetPassword(userID string, oldPassword string, newPassword string) error
>>>>>>> cb2b1311
}

type IUserRepository interface {
	Register(user *User) (User, error)
	FetchByUsername(username string) (User, error)
	FetchByEmail(email string) (User, error)
	ActivateAccount(idStr string) error
	Fetch(idStr string) (User, error)
	GetUserProfile(userID int64) (*User, error)
<<<<<<< HEAD
	Promote(idStr string) error
	Demote(idStr string) error
=======
	UpdateUserProfile(userID int64, updates map[string]interface{}) error
	ResetPassword(idStr string, newPassword string) error
>>>>>>> cb2b1311
}

type IUserController interface {
	Register(ctx *context.Context)
	ActivateAccount(ctx *context.Context)
	Login(ctx *context.Context)
	GetProfile(ctx *context.Context)
	UpdateProfile(ctx *context.Context)
	RefreshToken(ctx *context.Context)
	ResetPassword(ctx *context.Context)
}<|MERGE_RESOLUTION|>--- conflicted
+++ resolved
@@ -44,14 +44,11 @@
 	ActivateAccount(id string) error
 	Login(identifier string, password string) (string, string, error)
 	GetUserProfile(userID int64) (*User, error)
-<<<<<<< HEAD
 	Promote(id string) error
 	Demote(id string) error
-=======
 	UpdateUserProfile(userID int64, updates map[string]interface{}) error
 	RefreshToken(authHeader string) (string, string, error)
 	ResetPassword(userID string, oldPassword string, newPassword string) error
->>>>>>> cb2b1311
 }
 
 type IUserRepository interface {
@@ -61,13 +58,10 @@
 	ActivateAccount(idStr string) error
 	Fetch(idStr string) (User, error)
 	GetUserProfile(userID int64) (*User, error)
-<<<<<<< HEAD
 	Promote(idStr string) error
 	Demote(idStr string) error
-=======
 	UpdateUserProfile(userID int64, updates map[string]interface{}) error
 	ResetPassword(idStr string, newPassword string) error
->>>>>>> cb2b1311
 }
 
 type IUserController interface {
