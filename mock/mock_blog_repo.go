--- conflicted
+++ resolved
@@ -1,43 +1,39 @@
-package mock
-
-import (
-	"context"
-
-	"github.com/blog-platform/domain"
-	"github.com/stretchr/testify/mock"
-)
-
-type MockBlogRepo struct {
-	mock.Mock
-}
-
-func (m *MockBlogRepo) Create(ctx context.Context, blog *domain.Blog) error {
-	args := m.Called(ctx, blog)
-	return args.Error(0)
-}
-
-func (m *MockBlogRepo) FindOrCreateTag(ctx context.Context, tag string) (int64, error) {
-	args := m.Called(ctx, tag)
-	return args.Get(0).(int64), args.Error(1)
-}
-
-func (m *MockBlogRepo) LinkTagToBlog(ctx context.Context, blogID int64, tagID int64) error {
-	args := m.Called(ctx, blogID, tagID)
-	return args.Error(0)
-}
-
-func (m *MockBlogRepo) FetchByID(ctx context.Context, id int64) (*domain.Blog, error) {
-	args := m.Called(ctx, id)
-	if blog, ok := args.Get(0).(*domain.Blog); ok {
-		return blog, args.Error(1)
-	}
-	return nil, args.Error(1)
-}
-<<<<<<< HEAD
-
-=======
->>>>>>> aead72bf
-func (m *MockBlogRepo) FetchAll(ctx context.Context) ([]*domain.Blog, error) {
-	args := m.Called(ctx)
-	return args.Get(0).([]*domain.Blog), args.Error(1)
-}
+package mock
+
+import (
+	"context"
+
+	"github.com/blog-platform/domain"
+	"github.com/stretchr/testify/mock"
+)
+
+type MockBlogRepo struct {
+	mock.Mock
+}
+
+func (m *MockBlogRepo) Create(ctx context.Context, blog *domain.Blog) error {
+	args := m.Called(ctx, blog)
+	return args.Error(0)
+}
+
+func (m *MockBlogRepo) FindOrCreateTag(ctx context.Context, tag string) (int64, error) {
+	args := m.Called(ctx, tag)
+	return args.Get(0).(int64), args.Error(1)
+}
+
+func (m *MockBlogRepo) LinkTagToBlog(ctx context.Context, blogID int64, tagID int64) error {
+	args := m.Called(ctx, blogID, tagID)
+	return args.Error(0)
+}
+
+func (m *MockBlogRepo) FetchByID(ctx context.Context, id int64) (*domain.Blog, error) {
+	args := m.Called(ctx, id)
+	if blog, ok := args.Get(0).(*domain.Blog); ok {
+		return blog, args.Error(1)
+	}
+	return nil, args.Error(1)
+}
+func (m *MockBlogRepo) FetchAll(ctx context.Context) ([]*domain.Blog, error) {
+	args := m.Called(ctx)
+	return args.Get(0).([]*domain.Blog), args.Error(1)
+}