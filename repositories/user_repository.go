package repositories

import (
	"errors"
	"strconv"

	"github.com/blog-platform/domain"
	"gorm.io/gorm"
)

type UserRepository struct {
	DB *gorm.DB
}

func NewUserRepository(db *gorm.DB) *UserRepository {
	return &UserRepository{
		DB: db,
	}
}

func (ur *UserRepository) Register(user *domain.User) (domain.User, error) {
	err := ur.DB.Create(user).Error
	if err != nil {
		return domain.User{}, errors.New(err.Error())
	}
	return *user, nil
}

func (ur *UserRepository) FetchByEmail(email string) (domain.User, error) {
	var user domain.User
	err := ur.DB.Where("email = ?", email).First(&user).Error
	if err != nil {
		return domain.User{}, errors.New(err.Error())
	}
	return user, nil
}

func (ur *UserRepository) FetchByUsername(username string) (domain.User, error) {
	var user domain.User
	err := ur.DB.Where("username = ?", username).First(&user).Error
	if err != nil {
		return domain.User{}, errors.New(err.Error())
	}
	return user, nil
}

func (ur *UserRepository) ActivateAccount(idStr string) error {
	id, err := strconv.Atoi(idStr)
	if err != nil {
		return errors.New("invalid id")
	}

	result := ur.DB.Model(&domain.User{}).Where("id = ?", id).Update("status", "active")
	if result.Error != nil || result.RowsAffected == 0 {
		return errors.New(result.Error.Error())
	}

	return nil
}

func (ur *UserRepository) Fetch(idStr string) (domain.User, error) {
	var user domain.User
	id, err := strconv.Atoi(idStr)
	if err != nil {
		return domain.User{}, errors.New("invalid id")
	}

	err = ur.DB.Where("id = ?", id).First(&user).Error
	if err != nil {
		return domain.User{}, errors.New(err.Error())
	}
	return user, nil
}

<<<<<<< HEAD
func (ur *UserRepository) Promote(idStr string) error {
	id, err := strconv.Atoi(idStr)
	if err != nil {
		return errors.New("invalid id")
	}

	result := ur.DB.Model(&domain.User{}).Where("id = ?", id).Update("role", "admin")
	if result.Error != nil || result.RowsAffected == 0 {
		return errors.New("failed to promote user")
	}

	return nil
}

func (ur *UserRepository) Demote(idStr string) error {
	id, err := strconv.Atoi(idStr)
	if err != nil {
		return errors.New("invalid id")
	}

	result := ur.DB.Model(&domain.User{}).Where("id = ?", id).Update("role", "user")
	if result.Error != nil || result.RowsAffected == 0 {
		return errors.New("failed to demote user")
	}

	return nil
=======
func (ur *UserRepository) GetUserProfile(userId int64) (*domain.User, error) {
	var user domain.User
	err := ur.DB.First(&user, userId).Error
	if errors.Is(err, gorm.ErrRecordNotFound) {
		return nil, nil
	}
	if err != nil {
		return nil, err
	}
	return &user, nil
>>>>>>> aead72bf
}<|MERGE_RESOLUTION|>--- conflicted
+++ resolved
@@ -72,7 +72,18 @@
 	return user, nil
 }
 
-<<<<<<< HEAD
+func (ur *UserRepository) GetUserProfile(userId int64) (*domain.User, error) {
+	var user domain.User
+	err := ur.DB.First(&user, userId).Error
+	if errors.Is(err, gorm.ErrRecordNotFound) {
+		return nil, nil
+	}
+	if err != nil {
+		return nil, err
+	}
+	return &user, nil
+}
+
 func (ur *UserRepository) Promote(idStr string) error {
 	id, err := strconv.Atoi(idStr)
 	if err != nil {
@@ -99,16 +110,4 @@
 	}
 
 	return nil
-=======
-func (ur *UserRepository) GetUserProfile(userId int64) (*domain.User, error) {
-	var user domain.User
-	err := ur.DB.First(&user, userId).Error
-	if errors.Is(err, gorm.ErrRecordNotFound) {
-		return nil, nil
-	}
-	if err != nil {
-		return nil, err
-	}
-	return &user, nil
->>>>>>> aead72bf
 }