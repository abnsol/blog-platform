package repositories

import (
	"errors"
	"strconv"

	"github.com/blog-platform/domain"
	"gorm.io/gorm"
)

type UserRepository struct {
	DB *gorm.DB
}

func NewUserRepository(db *gorm.DB) *UserRepository {
	return &UserRepository{
		DB: db,
	}
}

func (ur *UserRepository) Register(user *domain.User) (domain.User, error) {
	err := ur.DB.Create(user).Error
	if err != nil {
		return domain.User{}, errors.New(err.Error())
	}
	return *user, nil
}

func (ur *UserRepository) FetchByEmail(email string) (domain.User, error) {
	var user domain.User
	err := ur.DB.Where("email = ?", email).First(&user).Error
	if err != nil {
		return domain.User{}, errors.New(err.Error())
	}
	return user, nil
}

func (ur *UserRepository) FetchByUsername(username string) (domain.User, error) {
	var user domain.User
	err := ur.DB.Where("username = ?", username).First(&user).Error
	if err != nil {
		return domain.User{}, errors.New(err.Error())
	}
	return user, nil
}

func (ur *UserRepository) ActivateAccount(idStr string) error {
	id, err := strconv.Atoi(idStr)
	if err != nil {
		return errors.New("invalid id")
	}

	result := ur.DB.Model(&domain.User{}).Where("id = ?", id).Update("status", "active")
	if result.Error != nil || result.RowsAffected == 0 {
		return errors.New(result.Error.Error())
	}

	return nil
}

func (ur *UserRepository) Fetch(idStr string) (domain.User, error) {
	var user domain.User
	id, err := strconv.Atoi(idStr)
	if err != nil {
		return domain.User{}, errors.New("invalid id")
	}

	err = ur.DB.Where("id = ?", id).First(&user).Error
	if err != nil {
		return domain.User{}, errors.New(err.Error())
	}
	return user, nil
}

func (ur *UserRepository) GetUserProfile(userId int64) (*domain.User, error) {
	var user domain.User
	err := ur.DB.First(&user, userId).Error
	if errors.Is(err, gorm.ErrRecordNotFound) {
		return nil, nil
	}
	if err != nil {
		return nil, err
	}
	return &user, nil
}

<<<<<<< HEAD
func (ur *UserRepository) Promote(idStr string) error {
	id, err := strconv.Atoi(idStr)
	if err != nil {
		return errors.New("invalid id")
	}

	result := ur.DB.Model(&domain.User{}).Where("id = ?", id).Update("role", "admin")
	if result.Error != nil || result.RowsAffected == 0 {
		return errors.New("failed to promote user")
	}

	return nil
}

func (ur *UserRepository) Demote(idStr string) error {
=======
func (ur *UserRepository) UpdateUserProfile(userID int64, updates map[string]interface{}) error {
	allowedFields := map[string]bool{
		"Username":       true,
		"Email":          true,
		"Bio":            true,
		"ProfilePicture": true,
		"Phone":          true,
		"Status":         true,
	}
	filteredUpdates := make(map[string]interface{})
	for k, v := range updates {
		if allowedFields[k] {
			filteredUpdates[k] = v
		}
	}
	if len(filteredUpdates) == 0 {
		return nil
	}
	return ur.DB.Model(&domain.User{}).Where("id = ?", userID).Updates(filteredUpdates).Error
}
func (ur *UserRepository) ResetPassword(idStr string, newPassword string) error {
>>>>>>> cb2b1311
	id, err := strconv.Atoi(idStr)
	if err != nil {
		return errors.New("invalid id")
	}

<<<<<<< HEAD
	result := ur.DB.Model(&domain.User{}).Where("id = ?", id).Update("role", "user")
	if result.Error != nil || result.RowsAffected == 0 {
		return errors.New("failed to demote user")
=======
	var user domain.User
	if err := ur.DB.First(&user, id).Error; err != nil {
		return errors.New(err.Error())
	}

	if err := ur.DB.Model(&user).Update("password", newPassword).Error; err != nil {
		return errors.New(err.Error())
>>>>>>> cb2b1311
	}

	return nil
}<|MERGE_RESOLUTION|>--- conflicted
+++ resolved
@@ -84,7 +84,6 @@
 	return &user, nil
 }
 
-<<<<<<< HEAD
 func (ur *UserRepository) Promote(idStr string) error {
 	id, err := strconv.Atoi(idStr)
 	if err != nil {
@@ -100,7 +99,19 @@
 }
 
 func (ur *UserRepository) Demote(idStr string) error {
-=======
+	id, err := strconv.Atoi(idStr)
+	if err != nil {
+		return errors.New("invalid id")
+	}
+
+	result := ur.DB.Model(&domain.User{}).Where("id = ?", id).Update("role", "user")
+	if result.Error != nil || result.RowsAffected == 0 {
+		return errors.New("failed to demote user")
+	}
+
+	return nil
+}
+
 func (ur *UserRepository) UpdateUserProfile(userID int64, updates map[string]interface{}) error {
 	allowedFields := map[string]bool{
 		"Username":       true,
@@ -121,18 +132,13 @@
 	}
 	return ur.DB.Model(&domain.User{}).Where("id = ?", userID).Updates(filteredUpdates).Error
 }
+  
 func (ur *UserRepository) ResetPassword(idStr string, newPassword string) error {
->>>>>>> cb2b1311
 	id, err := strconv.Atoi(idStr)
 	if err != nil {
 		return errors.New("invalid id")
 	}
 
-<<<<<<< HEAD
-	result := ur.DB.Model(&domain.User{}).Where("id = ?", id).Update("role", "user")
-	if result.Error != nil || result.RowsAffected == 0 {
-		return errors.New("failed to demote user")
-=======
 	var user domain.User
 	if err := ur.DB.First(&user, id).Error; err != nil {
 		return errors.New(err.Error())
@@ -140,8 +146,4 @@
 
 	if err := ur.DB.Model(&user).Update("password", newPassword).Error; err != nil {
 		return errors.New(err.Error())
->>>>>>> cb2b1311
-	}
-
-	return nil
-}+	}