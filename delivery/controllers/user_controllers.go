package controllers

import (
	"net/http"
	"strconv"

	"github.com/blog-platform/domain"
	"github.com/gin-gonic/gin"
)

type UserRegisterDTO struct {
	Username string `json:"username"`
	Email    string `json:"email"`
	Password string `json:"password"`
}

type UserLoginDTO struct {
	Identifier string `json:"identifier"`
	Password   string `json:"password"`
}

type ResetPasswordDTO struct {
	OldPassword string `json:"old_password"`
	NewPassword string `json:"new_password"`
}

type UserController struct {
	userUsecase domain.IUserUsecase
}

func NewUserController(uu domain.IUserUsecase) *UserController {
	return &UserController{
		userUsecase: uu,
	}
}

func (uc *UserController) Register(ctx *gin.Context) {
	var userInput UserRegisterDTO

	if err := ctx.ShouldBindJSON(&userInput); err != nil {
		ctx.JSON(http.StatusBadRequest, gin.H{"error": "invalid request body"})
		return
	}

	user := domain.User{
		Email:    userInput.Email,
		Username: userInput.Username,
		Password: userInput.Password,
	}

	user, err := uc.userUsecase.Register(&user)
	if err != nil {
		ctx.JSON(http.StatusBadRequest, gin.H{"error": err})
		return
	}

	ctx.JSON(http.StatusOK, gin.H{"data": user})
}

func (uc *UserController) ActivateAccount(ctx *gin.Context) {
	id := ctx.Param("id")
	err := uc.userUsecase.ActivateAccount(id)
	if err != nil {
		ctx.JSON(http.StatusBadRequest, gin.H{"error": err})
		return
	}

	ctx.JSON(http.StatusOK, gin.H{"message": "user account activated"})
}

func (uc *UserController) Login(ctx *gin.Context) {
	var userInput UserLoginDTO

	if err := ctx.ShouldBindJSON(&userInput); err != nil {
		ctx.JSON(http.StatusBadRequest, gin.H{"error": "invalid request body"})
		return
	}

	accessToken, refreshToken, err := uc.userUsecase.Login(userInput.Identifier, userInput.Password)
	if err != nil {
		ctx.JSON(http.StatusUnauthorized, gin.H{"error": "invalid credentials"})
		return
	}

	ctx.JSON(http.StatusOK, gin.H{
		"access":  accessToken,
		"refresh": refreshToken,
		"message": "Logged in successfully",
	})
}

func (uc *UserController) GetProfile(ctx *gin.Context) {
	idParam := ctx.Param("id")
	userID, err := strconv.ParseInt(idParam, 10, 64)
	if err != nil {
		ctx.JSON(http.StatusBadRequest, gin.H{"error": "invalid user id"})
		return
	}
	user, err := uc.userUsecase.GetUserProfile(userID)
	if err != nil {
		ctx.JSON(http.StatusInternalServerError, gin.H{"error": err.Error()})
		return
	}
	if user == nil {
		ctx.JSON(http.StatusNotFound, gin.H{"error": "user not found"})
		return
	}
	ctx.JSON(http.StatusOK, user)
}

<<<<<<< HEAD
func (uc *UserController) UpdateProfile(ctx *gin.Context) {
	idParam := ctx.Param("id")
	userID, err := strconv.ParseInt(idParam, 10, 64)
	if err != nil {
		ctx.JSON(http.StatusBadRequest, gin.H{"error": "invalid user id"})
		return
	}
	var updates map[string]interface{}
	if err := ctx.ShouldBindJSON(&updates); err != nil {
		ctx.JSON(http.StatusBadRequest, gin.H{"error": "invalid request body"})
		return
	}
	err = uc.userUsecase.UpdateUserProfile(userID, updates)
	if err != nil {
		ctx.JSON(http.StatusInternalServerError, gin.H{"error": err.Error()})
		return
	}
	ctx.JSON(http.StatusOK, gin.H{"message": "profile updated successfully"})
=======
func (uc *UserController) RefreshToken(ctx *gin.Context) {
	authHeader := ctx.GetHeader("Authorization")
	access, refresh, err := uc.userUsecase.RefreshToken(authHeader)
	if err != nil {
		ctx.JSON(http.StatusUnauthorized, gin.H{"error": err.Error()})
		return
	}
	ctx.JSON(http.StatusOK, gin.H{"access": access, "refresh": refresh})
}

func (uc *UserController) ResetPassword(ctx *gin.Context) {
	var body ResetPasswordDTO
	if err := ctx.ShouldBindJSON(&body); err != nil {
		ctx.JSON(http.StatusBadRequest, gin.H{"error": "invalid request body"})
		return
	}
	userIDVal, exists := ctx.Get("user_id")
	if !exists {
		ctx.JSON(http.StatusUnauthorized, gin.H{"error": "unauthorized"})
		return
	}
	userID, _ := userIDVal.(string)
	if err := uc.userUsecase.ResetPassword(userID, body.OldPassword, body.NewPassword); err != nil {
		ctx.JSON(http.StatusBadRequest, gin.H{"error": err.Error()})
		return
	}
	ctx.JSON(http.StatusOK, gin.H{"message": "password updated"})
>>>>>>> c1f65b95
}<|MERGE_RESOLUTION|>--- conflicted
+++ resolved
@@ -108,7 +108,6 @@
 	ctx.JSON(http.StatusOK, user)
 }
 
-<<<<<<< HEAD
 func (uc *UserController) UpdateProfile(ctx *gin.Context) {
 	idParam := ctx.Param("id")
 	userID, err := strconv.ParseInt(idParam, 10, 64)
@@ -127,7 +126,7 @@
 		return
 	}
 	ctx.JSON(http.StatusOK, gin.H{"message": "profile updated successfully"})
-=======
+}
 func (uc *UserController) RefreshToken(ctx *gin.Context) {
 	authHeader := ctx.GetHeader("Authorization")
 	access, refresh, err := uc.userUsecase.RefreshToken(authHeader)
@@ -155,5 +154,4 @@
 		return
 	}
 	ctx.JSON(http.StatusOK, gin.H{"message": "password updated"})
->>>>>>> c1f65b95
 }