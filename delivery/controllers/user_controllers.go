package controllers

import (
	"net/http"
	"strconv"

	"github.com/blog-platform/domain"
	"github.com/gin-gonic/gin"
)

type UserRegisterDTO struct {
	Username string `json:"username"`
	Email    string `json:"email"`
	Password string `json:"password"`
}

type UserLoginDTO struct {
	Identifier string `json:"identifier"`
	Password   string `json:"password"`
}

type UserController struct {
	userUsecase domain.IUserUsecase
}

func NewUserController(uu domain.IUserUsecase) *UserController {
	return &UserController{
		userUsecase: uu,
	}
}

func (uc *UserController) Register(ctx *gin.Context) {
	var userInput UserRegisterDTO

	if err := ctx.ShouldBindJSON(&userInput); err != nil {
		ctx.JSON(http.StatusBadRequest, gin.H{"error": "invalid request body"})
		return
	}

	user := domain.User{
		Email:    userInput.Email,
		Username: userInput.Username,
		Password: userInput.Password,
	}

	user, err := uc.userUsecase.Register(&user)
	if err != nil {
		ctx.JSON(http.StatusBadRequest, gin.H{"error": err})
		return
	}

	ctx.JSON(http.StatusOK, gin.H{"data": user})
}

func (uc *UserController) ActivateAccount(ctx *gin.Context) {
	id := ctx.Param("id")
	err := uc.userUsecase.ActivateAccount(id)
	if err != nil {
		ctx.JSON(http.StatusBadRequest, gin.H{"error": err})
		return
	}

	ctx.JSON(http.StatusOK, gin.H{"message": "user account activated"})
}

func (uc *UserController) Login(ctx *gin.Context) {
	var userInput UserLoginDTO

	if err := ctx.ShouldBindJSON(&userInput); err != nil {
		ctx.JSON(http.StatusBadRequest, gin.H{"error": "invalid request body"})
		return
	}

	accessToken, refreshToken, err := uc.userUsecase.Login(userInput.Identifier, userInput.Password)
	if err != nil {
		ctx.JSON(http.StatusUnauthorized, gin.H{"error": "invalid credentials"})
		return
	}

	ctx.JSON(http.StatusOK, gin.H{
		"access":  accessToken,
		"refresh": refreshToken,
		"message": "Logged in successfully",
	})
}

<<<<<<< HEAD
func (uc *UserController) Promote(ctx *gin.Context) {
	id := ctx.Param("id")
	err := uc.userUsecase.Promote(id)
	if err != nil {
		ctx.JSON(http.StatusBadRequest, gin.H{"error": err.Error()})
		return
	}

	ctx.JSON(http.StatusOK, gin.H{"message": "user promoted to admin"})
}

func (uc *UserController) Demote(ctx *gin.Context) {
	id := ctx.Param("id")
	err := uc.userUsecase.Demote(id)
	if err != nil {
		ctx.JSON(http.StatusBadRequest, gin.H{"error": err.Error()})
		return
	}

	ctx.JSON(http.StatusOK, gin.H{"message": "user demoted to user"})
=======
func (uc *UserController) GetProfile(ctx *gin.Context) {
	idParam := ctx.Param("id")
	userID, err := strconv.ParseInt(idParam, 10, 64)
	if err != nil {
		ctx.JSON(http.StatusBadRequest, gin.H{"error": "invalid user id"})
		return
	}
	user, err := uc.userUsecase.GetUserProfile(userID)
	if err != nil {
		ctx.JSON(http.StatusInternalServerError, gin.H{"error": err.Error()})
		return
	}
	if user == nil {
		ctx.JSON(http.StatusNotFound, gin.H{"error": "user not found"})
		return
	}
	ctx.JSON(http.StatusOK, user)
>>>>>>> aead72bf
}<|MERGE_RESOLUTION|>--- conflicted
+++ resolved
@@ -84,7 +84,25 @@
 	})
 }
 
-<<<<<<< HEAD
+func (uc *UserController) GetProfile(ctx *gin.Context) {
+	idParam := ctx.Param("id")
+	userID, err := strconv.ParseInt(idParam, 10, 64)
+	if err != nil {
+		ctx.JSON(http.StatusBadRequest, gin.H{"error": "invalid user id"})
+		return
+	}
+	user, err := uc.userUsecase.GetUserProfile(userID)
+	if err != nil {
+		ctx.JSON(http.StatusInternalServerError, gin.H{"error": err.Error()})
+		return
+	}
+	if user == nil {
+		ctx.JSON(http.StatusNotFound, gin.H{"error": "user not found"})
+		return
+	}
+	ctx.JSON(http.StatusOK, user)
+}
+
 func (uc *UserController) Promote(ctx *gin.Context) {
 	id := ctx.Param("id")
 	err := uc.userUsecase.Promote(id)
@@ -105,23 +123,4 @@
 	}
 
 	ctx.JSON(http.StatusOK, gin.H{"message": "user demoted to user"})
-=======
-func (uc *UserController) GetProfile(ctx *gin.Context) {
-	idParam := ctx.Param("id")
-	userID, err := strconv.ParseInt(idParam, 10, 64)
-	if err != nil {
-		ctx.JSON(http.StatusBadRequest, gin.H{"error": "invalid user id"})
-		return
-	}
-	user, err := uc.userUsecase.GetUserProfile(userID)
-	if err != nil {
-		ctx.JSON(http.StatusInternalServerError, gin.H{"error": err.Error()})
-		return
-	}
-	if user == nil {
-		ctx.JSON(http.StatusNotFound, gin.H{"error": "user not found"})
-		return
-	}
-	ctx.JSON(http.StatusOK, user)
->>>>>>> aead72bf
 }